package jwt_test

import (
	"bytes"
	"context"
	"crypto/ecdsa"
	"encoding/base64"
	"strings"
	"sync"
	"testing"
	"time"

	"github.com/lestrrat-go/jwx/internal/json"
	"github.com/lestrrat-go/jwx/internal/jwxtest"

	"github.com/lestrrat-go/jwx/jwa"
	"github.com/lestrrat-go/jwx/jwk"
	"github.com/lestrrat-go/jwx/jws"
	"github.com/lestrrat-go/jwx/jwt"
	"github.com/stretchr/testify/assert"
)

/* This is commented out, because it is intended to cause compilation errors */
/*
func TestOption(t *testing.T) {
	var p jwt.ParseOption
	var v jwt.ValidateOption
	var o jwt.Option
	p = o // should be error
	v = o // should be error
	_ = p
	_ = v
}
*/

func TestJWTParse(t *testing.T) {
	t.Parallel()

	alg := jwa.RS256

	key, err := jwxtest.GenerateRsaKey()
	if !assert.NoError(t, err, `jwxtest.GenerateRsaKey should succeed`) {
		return
	}
	t1 := jwt.New()
	signed, err := jwt.Sign(t1, alg, key)
	if err != nil {
		t.Fatal("Failed to sign JWT")
	}

	t.Run("Parse (no signature verification)", func(t *testing.T) {
		t.Parallel()
		t2, err := jwt.Parse(signed)
		if !assert.NoError(t, err, `jwt.Parse should succeed`) {
			return
		}
		if !assert.Equal(t, t1, t2, `t1 == t2`) {
			return
		}
	})
	t.Run("ParseString (no signature verification)", func(t *testing.T) {
		t.Parallel()
		t2, err := jwt.ParseString(string(signed))
		if !assert.NoError(t, err, `jwt.ParseString should succeed`) {
			return
		}
		if !assert.Equal(t, t1, t2, `t1 == t2`) {
			return
		}
	})
	t.Run("ParseReader (no signature verification)", func(t *testing.T) {
		t.Parallel()
		t2, err := jwt.ParseReader(bytes.NewReader(signed))
		if !assert.NoError(t, err, `jwt.ParseBytes should succeed`) {
			return
		}
		if !assert.Equal(t, t1, t2, `t1 == t2`) {
			return
		}
	})
	t.Run("Parse (correct signature key)", func(t *testing.T) {
		t.Parallel()
		t2, err := jwt.Parse(signed, jwt.WithVerify(alg, &key.PublicKey))
		if !assert.NoError(t, err, `jwt.Parse should succeed`) {
			return
		}
		if !assert.Equal(t, t1, t2, `t1 == t2`) {
			return
		}
	})
	t.Run("parse (wrong signature algorithm)", func(t *testing.T) {
		t.Parallel()
		_, err := jwt.Parse(signed, jwt.WithVerify(jwa.RS512, &key.PublicKey))
		if !assert.Error(t, err, `jwt.Parse should fail`) {
			return
		}
	})
	t.Run("parse (wrong signature key)", func(t *testing.T) {
		t.Parallel()
		pubkey := key.PublicKey
		pubkey.E = 0 // bogus value
		_, err := jwt.Parse(signed, jwt.WithVerify(alg, &pubkey))
		if !assert.Error(t, err, `jwt.Parse should fail`) {
			return
		}
	})
}

func TestJWTParseVerify(t *testing.T) {
	t.Parallel()
	alg := jwa.RS256
	key, err := jwxtest.GenerateRsaKey()
	if !assert.NoError(t, err, "RSA key generated") {
		return
	}

	kid := "test-jwt-parse-verify-kid"
	hdrs := jws.NewHeaders()
	hdrs.Set(jws.KeyIDKey, kid)

	t1 := jwt.New()

	signed, err := jwt.Sign(t1, alg, key, jwt.WithHeaders(hdrs))
	if !assert.NoError(t, err, "token.Sign should succeed") {
		return
	}

	t.Run("Parse (w/jwk.Set)", func(t *testing.T) {
		t.Parallel()
		t.Run("Automatically pick a key from set", func(t *testing.T) {
			t.Parallel()
			pubkey := jwk.NewRSAPublicKey()
			if !assert.NoError(t, pubkey.FromRaw(&key.PublicKey)) {
				return
			}

			pubkey.Set(jwk.KeyIDKey, kid)

			set := jwk.NewSet()
			set.Add(pubkey)
<<<<<<< HEAD
			t2, err := jwt.Parse(bytes.NewReader(signed), jwt.WithKeySet(set))
=======
			t2, err := jwt.Parse(signed, jwt.WithKeySet(set))
>>>>>>> c655b658
			if !assert.NoError(t, err, `jwt.Parse with key set should succeed`) {
				return
			}
			if !assert.Equal(t, t1, t2, `t1 == t2`) {
				return
			}
		})
		t.Run("No kid should fail", func(t *testing.T) {
			t.Parallel()
			pubkey := jwk.NewRSAPublicKey()
			if !assert.NoError(t, pubkey.FromRaw(&key.PublicKey)) {
				return
			}

			pubkey.Set(jwk.KeyIDKey, kid)
			signedNoKid, err := jwt.Sign(t1, alg, key)
			if err != nil {
				t.Fatal("Failed to sign JWT")
			}

			set := jwk.NewSet()
			set.Add(pubkey)
<<<<<<< HEAD
			_, err = jwt.Parse(bytes.NewReader(signedNoKid), jwt.WithKeySet(set))
=======
			_, err = jwt.Parse(signedNoKid, jwt.WithKeySet(set))
>>>>>>> c655b658
			if !assert.Error(t, err, `jwt.Parse should fail`) {
				return
			}
		})
		t.Run("Pick default key from set of 1", func(t *testing.T) {
			t.Parallel()
			pubkey := jwk.NewRSAPublicKey()
			if !assert.NoError(t, pubkey.FromRaw(&key.PublicKey)) {
				return
			}

			pubkey.Set(jwk.KeyIDKey, kid)
			signedNoKid, err := jwt.Sign(t1, alg, key)
			if err != nil {
				t.Fatal("Failed to sign JWT")
			}
			set := jwk.NewSet()
			set.Add(pubkey)
<<<<<<< HEAD
			t2, err := jwt.Parse(bytes.NewReader(signedNoKid), jwt.WithKeySet(set), jwt.UseDefaultKey(true))
=======
			t2, err := jwt.Parse(signedNoKid, jwt.WithKeySet(set), jwt.UseDefaultKey(true))
>>>>>>> c655b658
			if !assert.NoError(t, err, `jwt.Parse with key set should succeed`) {
				return
			}
			if !assert.Equal(t, t1, t2, `t1 == t2`) {
				return
			}
		})
		t.Run("UseDefault with multiple keys should fail", func(t *testing.T) {
			t.Parallel()
			pubkey1 := jwk.NewRSAPublicKey()
			if !assert.NoError(t, pubkey1.FromRaw(&key.PublicKey)) {
				return
			}
			pubkey2 := jwk.NewRSAPublicKey()
			if !assert.NoError(t, pubkey2.FromRaw(&key.PublicKey)) {
				return
			}

			pubkey1.Set(jwk.KeyIDKey, kid)
			pubkey2.Set(jwk.KeyIDKey, "test-jwt-parse-verify-kid-2")
			signedNoKid, err := jwt.Sign(t1, alg, key)
			if err != nil {
				t.Fatal("Failed to sign JWT")
			}
			set := jwk.NewSet()
			set.Add(pubkey1)
			set.Add(pubkey2)
<<<<<<< HEAD
			_, err = jwt.Parse(bytes.NewReader(signedNoKid), jwt.WithKeySet(set), jwt.UseDefaultKey(true))
=======
			_, err = jwt.Parse(signedNoKid, jwt.WithKeySet(set), jwt.UseDefaultKey(true))
>>>>>>> c655b658
			if !assert.Error(t, err, `jwt.Parse should fail`) {
				return
			}
		})
	})

	// This is a test to check if we allow alg: none in the protected header section.
	// But in truth, since we delegate everything to jws.Verify anyways, it's really
	// a test to see if jws.Verify returns an error if alg: none is specified in the
	// header section. Move this test to jws if need be.
	t.Run("Check alg=none", func(t *testing.T) {
		t.Parallel()
		// Create a signed payload, but use alg=none
		_, payload, signature, err := jws.SplitCompact(bytes.NewReader(signed))
		if !assert.NoError(t, err, `jws.SplitCompact should succeed`) {
			return
		}

		dummyHeader := jws.NewHeaders()
		ctx, cancel := context.WithCancel(context.Background())
		defer cancel()
		for iter := hdrs.Iterate(ctx); iter.Next(ctx); {
			pair := iter.Pair()
			dummyHeader.Set(pair.Key.(string), pair.Value)
		}
		dummyHeader.Set(jws.AlgorithmKey, jwa.NoSignature)

		dummyMarshaled, err := json.Marshal(dummyHeader)
		if !assert.NoError(t, err, `json.Marshal should succeed`) {
			return
		}
		dummyEncoded := make([]byte, base64.RawURLEncoding.EncodedLen(len(dummyMarshaled)))
		base64.RawURLEncoding.Encode(dummyEncoded, dummyMarshaled)

		signedButNot := bytes.Join([][]byte{dummyEncoded, payload, signature}, []byte{'.'})

		pubkey := jwk.NewRSAPublicKey()
		if !assert.NoError(t, pubkey.FromRaw(&key.PublicKey)) {
			return
		}

		pubkey.Set(jwk.KeyIDKey, kid)

		set := jwk.NewSet()
		set.Add(pubkey)
<<<<<<< HEAD
		_, err = jwt.Parse(bytes.NewReader(signedButNot), jwt.WithKeySet(set))
=======
		_, err = jwt.Parse(signedButNot, jwt.WithKeySet(set))
>>>>>>> c655b658
		// This should fail
		if !assert.Error(t, err, `jwt.Parse with key set + alg=none should fail`) {
			return
		}
	})
}

func TestValidateClaims(t *testing.T) {
	t.Parallel()
	// GitHub issue #37: tokens are invalid in the second they are created (because Now() is not after IssuedAt())
	t.Run(jwt.IssuedAtKey+"+skew", func(t *testing.T) {
		t.Parallel()
		token := jwt.New()
		now := time.Now().UTC()
		token.Set(jwt.IssuedAtKey, now)

		const DefaultSkew = 0

		args := []jwt.ValidateOption{
			jwt.WithClock(jwt.ClockFunc(func() time.Time { return now })),
			jwt.WithAcceptableSkew(DefaultSkew),
		}

		if !assert.NoError(t, jwt.Validate(token, args...), "token.Validate should validate tokens in the same second they are created") {
			if now.Equal(token.IssuedAt()) {
				t.Errorf("iat claim failed: iat == now")
			}
			return
		}
	})
}

const aLongLongTimeAgo = 233431200
const aLongLongTimeAgoString = "233431200"

func TestUnmarshal(t *testing.T) {
	t.Parallel()
	testcases := []struct {
		Title        string
		Source       string
		Expected     func() jwt.Token
		ExpectedJSON string
	}{
		{
			Title:  "single aud",
			Source: `{"aud":"foo"}`,
			Expected: func() jwt.Token {
				t := jwt.New()
				t.Set("aud", "foo")
				return t
			},
			ExpectedJSON: `{"aud":["foo"]}`,
		},
		{
			Title:  "multiple aud's",
			Source: `{"aud":["foo","bar"]}`,
			Expected: func() jwt.Token {
				t := jwt.New()
				t.Set("aud", []string{"foo", "bar"})
				return t
			},
			ExpectedJSON: `{"aud":["foo","bar"]}`,
		},
		{
			Title:  "issuedAt",
			Source: `{"` + jwt.IssuedAtKey + `":` + aLongLongTimeAgoString + `}`,
			Expected: func() jwt.Token {
				t := jwt.New()
				t.Set(jwt.IssuedAtKey, aLongLongTimeAgo)
				return t
			},
			ExpectedJSON: `{"` + jwt.IssuedAtKey + `":` + aLongLongTimeAgoString + `}`,
		},
	}

	for _, tc := range testcases {
		tc := tc
		t.Run(tc.Title, func(t *testing.T) {
			t.Parallel()
			token := jwt.New()
			if !assert.NoError(t, json.Unmarshal([]byte(tc.Source), &token), `json.Unmarshal should succeed`) {
				return
			}
			if !assert.Equal(t, tc.Expected(), token, `token should match expected value`) {
				return
			}

			var buf bytes.Buffer
			if !assert.NoError(t, json.NewEncoder(&buf).Encode(token), `json.Marshal should succeed`) {
				return
			}
			if !assert.Equal(t, tc.ExpectedJSON, strings.TrimSpace(buf.String()), `json should match`) {
				return
			}
		})
	}
}

func TestGH52(t *testing.T) {
	if testing.Short() {
		t.SkipNow()
	}

	t.Parallel()
	priv, err := jwxtest.GenerateEcdsaKey()
	if !assert.NoError(t, err) {
		return
	}

	pub := &priv.PublicKey
	if !assert.NoError(t, err) {
		return
	}
	const max = 1000
	var wg sync.WaitGroup
	wg.Add(max)
	for i := 0; i < max; i++ {
		// Do not use t.Run here as it will clutter up the outpuA
		go func(t *testing.T, priv *ecdsa.PrivateKey, i int) {
			defer wg.Done()
			tok := jwt.New()

			s, err := jwt.Sign(tok, jwa.ES256, priv)
			if !assert.NoError(t, err) {
				return
			}

			if _, err = jws.Verify(s, jwa.ES256, pub); !assert.NoError(t, err, `test should pass (run %d)`, i) {
				return
			}
		}(t, priv, i)
	}
	wg.Wait()
}

func TestUnmarshalJSON(t *testing.T) {
	t.Parallel()
	t.Run("Unmarshal audience with multiple values", func(t *testing.T) {
		t.Parallel()
		t1 := jwt.New()
		if !assert.NoError(t, json.Unmarshal([]byte(`{"aud":["foo", "bar", "baz"]}`), &t1), `jwt.Parse should succeed`) {
			return
		}
		aud, ok := t1.Get(jwt.AudienceKey)
		if !assert.True(t, ok, `jwt.Get(jwt.AudienceKey) should succeed`) {
			t.Logf("%#v", t1)
			return
		}

		if !assert.Equal(t, aud.([]string), []string{"foo", "bar", "baz"}, "audience should match. got %v", aud) {
			return
		}
	})
}

func TestSignErrors(t *testing.T) {
	t.Parallel()
	priv, err := jwxtest.GenerateEcdsaKey()
	if !assert.NoError(t, err, `jwxtest.GenerateEcdsaKey should succeed`) {
		return
	}

	tok := jwt.New()
	_, err = jwt.Sign(tok, jwa.SignatureAlgorithm("BOGUS"), priv)
	assert.Error(t, err)
	assert.Contains(t, err.Error(), "unsupported signature algorithm BOGUS")

	_, err = jwt.Sign(tok, jwa.ES256, nil)
	assert.Error(t, err)
	assert.Contains(t, err.Error(), "missing private key")
}

func TestSignJWK(t *testing.T) {
	t.Parallel()
	priv, err := jwxtest.GenerateRsaKey()
	assert.Nil(t, err)

	key := jwk.NewRSAPrivateKey()
	err = key.FromRaw(priv)
	assert.Nil(t, err)

	key.Set(jwk.KeyIDKey, "test")
	key.Set(jwk.AlgorithmKey, jwa.RS256)

	tok := jwt.New()
	signed, err := jwt.Sign(tok, jwa.SignatureAlgorithm(key.Algorithm()), key)
	assert.Nil(t, err)

	header, err := jws.ParseString(string(signed))
	assert.Nil(t, err)

	signatures := header.LookupSignature("test")
	assert.Len(t, signatures, 1)
}<|MERGE_RESOLUTION|>--- conflicted
+++ resolved
@@ -138,11 +138,7 @@
 
 			set := jwk.NewSet()
 			set.Add(pubkey)
-<<<<<<< HEAD
-			t2, err := jwt.Parse(bytes.NewReader(signed), jwt.WithKeySet(set))
-=======
 			t2, err := jwt.Parse(signed, jwt.WithKeySet(set))
->>>>>>> c655b658
 			if !assert.NoError(t, err, `jwt.Parse with key set should succeed`) {
 				return
 			}
@@ -165,11 +161,7 @@
 
 			set := jwk.NewSet()
 			set.Add(pubkey)
-<<<<<<< HEAD
-			_, err = jwt.Parse(bytes.NewReader(signedNoKid), jwt.WithKeySet(set))
-=======
 			_, err = jwt.Parse(signedNoKid, jwt.WithKeySet(set))
->>>>>>> c655b658
 			if !assert.Error(t, err, `jwt.Parse should fail`) {
 				return
 			}
@@ -188,11 +180,7 @@
 			}
 			set := jwk.NewSet()
 			set.Add(pubkey)
-<<<<<<< HEAD
-			t2, err := jwt.Parse(bytes.NewReader(signedNoKid), jwt.WithKeySet(set), jwt.UseDefaultKey(true))
-=======
 			t2, err := jwt.Parse(signedNoKid, jwt.WithKeySet(set), jwt.UseDefaultKey(true))
->>>>>>> c655b658
 			if !assert.NoError(t, err, `jwt.Parse with key set should succeed`) {
 				return
 			}
@@ -220,11 +208,7 @@
 			set := jwk.NewSet()
 			set.Add(pubkey1)
 			set.Add(pubkey2)
-<<<<<<< HEAD
-			_, err = jwt.Parse(bytes.NewReader(signedNoKid), jwt.WithKeySet(set), jwt.UseDefaultKey(true))
-=======
 			_, err = jwt.Parse(signedNoKid, jwt.WithKeySet(set), jwt.UseDefaultKey(true))
->>>>>>> c655b658
 			if !assert.Error(t, err, `jwt.Parse should fail`) {
 				return
 			}
@@ -270,11 +254,7 @@
 
 		set := jwk.NewSet()
 		set.Add(pubkey)
-<<<<<<< HEAD
-		_, err = jwt.Parse(bytes.NewReader(signedButNot), jwt.WithKeySet(set))
-=======
 		_, err = jwt.Parse(signedButNot, jwt.WithKeySet(set))
->>>>>>> c655b658
 		// This should fail
 		if !assert.Error(t, err, `jwt.Parse with key set + alg=none should fail`) {
 			return
